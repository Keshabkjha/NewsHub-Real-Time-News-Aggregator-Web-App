--- conflicted
+++ resolved
@@ -1,505 +1,2 @@
-<<<<<<< HEAD
-<div align="center">
-  <h1>📰 NewsHub</h1>
-  <h3>Real-Time News Aggregator Web Application</h3>
-  
-  [![Python](https://img.shields.io/badge/Python-3.9+-blue.svg)](https://www.python.org/)
-  [![Django](https://img.shields.io/badge/Django-4.2-092E20.svg?logo=django)](https://www.djangoproject.com/)
-  [![License: MIT](https://img.shields.io/badge/License-MIT-yellow.svg)](https://opensource.org/licenses/MIT)
-  [![GitHub stars](https://img.shields.io/github/stars/Keshabkjha/NewsHub-Real-Time-News-Aggregator-Web-App?style=social)](https://github.com/Keshabkjha/NewsHub-Real-Time-News-Aggregator-Web-App/stargazers)
-  [![GitHub forks](https://img.shields.io/github/forks/Keshabkjha/NewsHub-Real-Time-News-Aggregator-Web-App?style=social)](https://github.com/Keshabkjha/NewsHub-Real-Time-News-Aggregator-Web-App/network/members)
-  [![GitHub issues](https://img.shields.io/github/issues/Keshabkjha/NewsHub-Real-Time-News-Aggregator-Web-App)](https://github.com/Keshabkjha/NewsHub-Real-Time-News-Aggregator-Web-App/issues)
-  [![PRs Welcome](https://img.shields.io/badge/PRs-welcome-brightgreen.svg?style=flat-square)](http://makeapullrequest.com)
-</div>
-
-## 🚀 About NewsHub
-
-NewsHub is a modern, real-time news aggregation platform that brings together the latest news from multiple sources into one convenient location. Built with Django, Django REST Framework, and modern JavaScript, NewsHub provides a seamless experience for users to stay updated with current events.
-
-### 🌟 Key Features
-
-- **Real-time News Aggregation**: Get the latest news from multiple sources in real-time
-- **Personalized Feed**: Customize your news feed based on your interests
-- **Push Notifications**: Stay updated with breaking news alerts
-- **Responsive Design**: Works seamlessly on desktop, tablet, and mobile devices
-- **User Authentication**: Secure signup and login system
-- **Bookmarking**: Save articles to read later
-- **Advanced Search**: Find news articles with powerful search capabilities
-- **Dark Mode**: Easy on the eyes with dark theme support
-
-## 🛠️ Tech Stack
-
-### Backend
-- **Framework**: Django 4.2
-- **API**: Django REST Framework
-- **Database**: PostgreSQL
-- **Caching**: Redis
-- **Task Queue**: Celery
-- **Search**: Django Haystack with Whoosh
-- **Authentication**: JWT & Session-based
-- **Real-time**: Django Channels & WebSockets
-
-### Frontend
-- **HTML5** & **CSS3**
-- **JavaScript (ES6+)**
-- **TailwindCSS** for styling
-- **Alpine.js** for interactivity
-- **HTMX** for dynamic content
-- **Service Workers** for offline support
-
-### DevOps
-- **Docker** & **Docker Compose**
-- **Nginx** as reverse proxy
-- **Gunicorn** as WSGI server
-- **GitHub Actions** for CI/CD
-- **Sentry** for error tracking
-- **PostgreSQL** for production database
-
-## Tech Stack
-
-- **Backend**: Django 4.2
-- **Frontend**: HTML5, CSS3, JavaScript (ES6+), TailwindCSS
-- **Database**: PostgreSQL
-- **Caching**: Redis
-- **Task Queue**: Celery
-- **Search**: Django Haystack with Whoosh
-- **Real-time**: WebSockets with Django Channels
-- **Deployment**: Docker, Nginx, Gunicorn
-
-## 🚀 Quick Start
-
-### Prerequisites
-
-- Python 3.9+
-- PostgreSQL 13+
-- Redis 6+
-- Node.js 16+ & npm 8+
-- Git
-
-### 🛠️ Local Development Setup
-
-1. **Clone the repository**
-   ```bash
-   git clone https://github.com/Keshabkjha/NewsHub-Real-Time-News-Aggregator-Web-App.git
-   cd NewsHub-Real-Time-News-Aggregator-Web-App
-   ```
-
-2. **Set up Python virtual environment**
-   ```bash
-   # Windows
-   python -m venv venv
-   .\venv\Scripts\activate
-   
-   # Unix or MacOS
-   python3 -m venv venv
-   source venv/bin/activate
-   ```
-
-3. **Install Python dependencies**
-   ```bash
-   pip install -r requirements/development.txt
-   ```
-
-4. **Set up environment variables**
-   ```bash
-   cp .env.example .env
-   # Edit .env with your configuration
-   ```
-
-5. **Set up the database**
-   ```bash
-   python manage.py migrate
-   python manage.py createsuperuser
-   ```
-
-6. **Install frontend dependencies**
-   ```bash
-   cd frontend
-   npm install
-   npm run build
-   cd ..
-   ```
-
-7. **Collect static files**
-   ```bash
-   python manage.py collectstatic --noinput
-   ```
-
-8. **Start the development server**
-   ```bash
-   python manage.py runserver
-   ```
-
-9. **Access the application**
-   - Frontend: http://localhost:8000
-   - Admin: http://localhost:8000/admin
-
-### 🐳 Docker Setup (Alternative)
-
-1. **Build and start containers**
-   ```bash
-   docker-compose up --build
-   ```
-
-2. **Run migrations**
-   ```bash
-   docker-compose exec web python manage.py migrate
-   docker-compose exec web python manage.py createsuperuser
-   ```
-
-3. **Access the application**
-   - Frontend: http://localhost:8000
-   - Admin: http://localhost:8000/admin
-
-## 📁 Project Structure
-
-```
-NewsHub-Real-Time-News-Aggregator-Web-App/
-├── .github/                  # GitHub workflows and templates
-├── config/                   # Project configuration (settings, URLs, WSGI, ASGI)
-│   ├── settings/
-│   │   ├── base.py          # Base settings
-│   │   ├── development.py   # Development settings
-│   │   └── production.py    # Production settings
-│   ├── urls/
-│   └── asgi.py & wsgi.py
-│
-├── newshub/                  # Main app
-│   ├── migrations/
-│   ├── static/
-│   ├── templates/
-│   ├── tests/
-│   ├── admin.py
-│   ├── apps.py
-│   └── models.py
-│
-├── accounts/                 # User authentication & management
-│   ├── migrations/
-│   ├── templates/
-│   ├── tests/
-│   └── ...
-│
-├── aggregator/               # News aggregation logic
-│   ├── management/
-│   ├── migrations/
-│   ├── tests/
-│   └── ...
-│
-├── notifications/            # Notification system
-│   ├── migrations/
-│   ├── templatetags/
-│   └── ...
-│
-├── frontend/                 # Frontend assets
-│   ├── src/
-│   │   ├── js/
-│   │   └── scss/
-│   ├── static/
-│   └── package.json
-│
-├── requirements/             # Python requirements
-│   ├── base.txt
-│   ├── development.txt
-│   └── production.txt
-│
-├── .dockerignore
-├── .env.example
-├── .gitignore
-├── docker-compose.yml
-├── docker-compose.prod.yml
-├── Dockerfile
-├── manage.py
-└── README.md
-```
-
-## ⚙️ Environment Variables
-
-Create a `.env` file in the root directory with the following variables:
-
-```
-# Django
-# ======
-DEBUG=True
-SECRET_KEY=your-secret-key-here
-ALLOWED_HOSTS=localhost,127.0.0.1
-
-# Database
-# ========
-DATABASE_URL=postgres://user:password@localhost:5432/newshub
-
-# Redis
-# =====
-REDIS_URL=redis://localhost:6379/0
-
-# Email
-# =====
-EMAIL_BACKEND=django.core.mail.backends.console.EmailBackend
-EMAIL_HOST=localhost
-EMAIL_PORT=1025
-EMAIL_USE_TLS=False
-DEFAULT_FROM_EMAIL=news@newshub.example.com
-
-# AWS (for production)
-# ===================
-AWS_ACCESS_KEY_ID=your-access-key
-AWS_SECRET_ACCESS_KEY=your-secret-key
-AWS_STORAGE_BUCKET_NAME=your-bucket-name
-AWS_S3_REGION_NAME=us-east-1
-AWS_DEFAULT_ACL=public-read
-
-# API Keys
-# ========
-NEWSAPI_KEY=your-newsapi-key
-GUARDIAN_API_KEY=your-guardian-api-key
-NYTIMES_API_KEY=your-nytimes-api-key
-
-# Push Notifications
-# =================
-VAPID_PUBLIC_KEY=your-vapid-public-key
-VAPID_PRIVATE_KEY=your-vapid-private-key
-VAPID_ADMIN_EMAIL=keshabkumarjha876@gmail.com
-
-# Security
-# ========
-SECURE_SSL_REDIRECT=False
-SESSION_COOKIE_SECURE=False
-CSRF_COOKIE_SECURE=False
-SECURE_BROWSER_XSS_FILTER=True
-SECURE_CONTENT_TYPE_NOSNIFF=True
-X_FRAME_OPTIONS=DENY
-
-# CORS
-# ====
-CORS_ALLOWED_ORIGINS=http://localhost:3000,http://127.0.0.1:3000
-
-# Sentry (for error tracking)
-# ===========================
-SENTRY_DSN=your-sentry-dsn
-
-# Google Analytics
-# ===============
-GOOGLE_ANALYTICS_ID=UA-XXXXXXXX-X
-```
-
-## 🛠 Development
-
-### Running Tests
-
-```bash
-# Run all tests
-python manage.py test
-
-# Run tests with coverage report
-coverage run manage.py test
-coverage report -m
-```
-
-### Code Quality
-
-This project enforces code quality using several tools:
-
-- **Code Formatting**:
-  ```bash
-  black .
-  isort .
-  ```
-
-- **Linting**:
-  ```bash
-  flake8
-  mypy .
-  ```
-
-- **Security Checks**:
-  ```bash
-  bandit -r .
-  safety check
-  ```
-
-### Pre-commit Hooks
-
-Install pre-commit hooks to automatically run checks before each commit:
-
-```bash
-pre-commit install
-```
-
-### API Documentation
-
-API documentation is available at `/api/docs/` when running the development server.
-
-### Frontend Development
-
-```bash
-cd frontend
-npm run dev  # Start development server
-npm run build  # Build for production
-```
-
-## 🚀 Deployment
-
-### Docker (Recommended)
-
-1. **Build and start production containers**:
-   ```bash
-   docker-compose -f docker-compose.prod.yml up --build -d
-   ```
-
-2. **Run migrations**:
-   ```bash
-   docker-compose -f docker-compose.prod.yml exec web python manage.py migrate
-   ```
-
-3. **Create superuser**:
-   ```bash
-   docker-compose -f docker-compose.prod.yml exec web python manage.py createsuperuser
-   ```
-
-4. **Collect static files**:
-   ```bash
-   docker-compose -f docker-compose.prod.yml exec web python manage.py collectstatic --noinput
-   ```
-
-### Manual Deployment
-
-1. **Server Requirements**:
-   - Linux server (Ubuntu 20.04+ recommended)
-   - Python 3.9+
-   - PostgreSQL 13+
-   - Redis 6+
-   - Nginx
-   - Node.js 16+ & npm 8+
-
-2. **Setup**:
-   ```bash
-   # Clone the repository
-   git clone https://github.com/Keshabkjha/NewsHub-Real-Time-News-Aggregator-Web-App.git
-   cd NewsHub-Real-Time-News-Aggregator-Web-App
-   
-   # Set up Python environment
-   python -m venv venv
-   source venv/bin/activate
-   pip install -r requirements/production.txt
-   
-   # Configure environment variables
-   cp .env.example .env
-   nano .env  # Edit with your production settings
-   
-   # Set up database
-   python manage.py migrate
-   python manage.py collectstatic --noinput
-   python manage.py createsuperuser
-   
-   # Set up Gunicorn
-   pip install gunicorn
-   cp config/gunicorn.service /etc/systemd/system/gunicorn.service
-   systemctl start gunicorn
-   systemctl enable gunicorn
-   
-   # Set up Nginx
-   sudo cp config/nginx/newshub.conf /etc/nginx/sites-available/newshub
-   sudo ln -s /etc/nginx/sites-available/newshub /etc/nginx/sites-enabled
-   sudo nginx -t
-   sudo systemctl restart nginx
-   
-   # Set up Celery
-   cp config/celery.service /etc/systemd/system/celery.service
-   cp config/celery-beat.service /etc/systemd/system/celery-beat.service
-   systemctl start celery
-   systemctl enable celery
-   systemctl start celery-beat
-   systemctl enable celery-beat
-   ```
-
-### CI/CD
-
-This project includes GitHub Actions workflows for:
-- **CI Pipeline**: Runs tests, linting, and security checks on every push
-- **CD Pipeline**: Automatically deploys to production when changes are pushed to the `main` branch
-
-## 📄 License
-
-This project is licensed under the MIT License - see the [LICENSE](LICENSE) file for details.
-
-## 🙏 Acknowledgments
-
-- Built with ❤️ by [Keshab Kumar](https://github.com/Keshabkjha)
-- Django for the amazing web framework
-- All the open-source libraries used in this project
-- The developer community for their continuous support
-
-## 📬 Contact
-
-- **Name:** Keshab Kumar
-- **Email:** [keshabkumarjha876@gmail.com](mailto:keshabkumarjha876@gmail.com)
-- **GitHub:** [@Keshabkjha](https://github.com/Keshabkjha)
-- **LinkedIn:** [Keshab Kumar](https://www.linkedin.com/in/keshabkjha/)
-- **Twitter:** [@Keshabkjha](https://x.com/Keshabkjha)
-
-## 🤝 Contributing
-
-Contributions are what make the open-source community such an amazing place to learn, inspire, and create. Any contributions you make are **greatly appreciated**.
-
-1. Fork the Project
-2. Create your Feature Branch (`git checkout -b feature/AmazingFeature`)
-3. Commit your Changes (`git commit -m 'Add some AmazingFeature'`)
-4. Push to the Branch (`git push origin feature/AmazingFeature`)
-5. Open a Pull Request
-
-Please read [CONTRIBUTING.md](CONTRIBUTING.md) for details on our code of conduct, and the process for submitting pull requests.
-
-## 📝 License
-
-This project is licensed under the MIT License - see the [LICENSE](LICENSE) file for details.
-
-## 📞 Contact
-
-Keshab Kumar - [@keshabkjha](https://twitter.com/keshabkjha) - keshabkumarjha876@gmail.com
-
-Project Link: [https://github.com/Keshabkjha/NewsHub-Real-Time-News-Aggregator-Web-App](https://github.com/Keshabkjha/NewsHub-Real-Time-News-Aggregator-Web-App)
-
-## 🙏 Acknowledgments
-
-- [Django](https://www.djangoproject.com/) - The web framework used
-- [Django REST Framework](https://www.django-rest-framework.org/) - For building Web APIs
-- [Tailwind CSS](https://tailwindcss.com/) - For styling
-- [Celery](https://docs.celeryproject.org/) - For asynchronous task queue
-- [PostgreSQL](https://www.postgresql.org/) - The database used
-- [Redis](https://redis.io/) - For caching and message brokering
-- [Docker](https://www.docker.com/) - For containerization
-
-## ⭐ Show your support
-
-Give a ⭐️ if this project helped you!
-
-## 📜 Changelog
-
-See [CHANGELOG.md](CHANGELOG.md) for a list of all changes.
-
-## 🔒 Security
-
-Please review our [Security Policy](SECURITY.md) for reporting vulnerabilities.
-=======
 # NewsHub Real-Time News Aggregator Web App
- 
-NewsHub is a fully featured Django web application that aggregates news from the web using NewsAPI, classifies it using NLP, and allows users to interact with content via semantic search, category filters, bookmarks, alerts, and real-time notifications.
-
-## Features
-
-| Feature                         | Description                                                              |
-| ------------------------------- | ------------------------------------------------------------------------ |
-| 📰 News Aggregation             | Pulls and stores 200+ daily articles via NewsAPI                         |
-| 🧠 NLP Summarization            | Generates summary snippets using HuggingFace Transformers                |
-| 📂 Category Classification      | Automatically assigns categories: Tech, Sports, Business, Politics, etc. |
-| 🔍 Semantic Search + Filter     | Allows users to search articles and filter by category                   |
-| 🧑‍💼 User Authentication          | Built-in sign up, login, logout via Django auth                          |
-| 🔖 Bookmarks                    | Users can save/remove articles                                           |
-| 🛎️ Keyword Alerts               | Users receive alerts for keywords (e.g. “AI”, “Bitcoin”)                 |
-| 🧭 Personalized Recommendations | Based on user bookmarks and behavior                                     |
-| ⚙️ Preferences                  | Users can choose email frequency (daily/weekly/none) and preferred hour  |
-| ✉️ Email Digests                | Sends smart, personalized digests with category and keyword matches      |
-| 🔔 Web Push Notifications       | Sends real-time push alerts for breaking news                            |
-| 📊 User Analytics Dashboard     | Users can view activity stats and keyword engagement                     |
-| 🛠️ Admin Panel                  | Manage users, articles, alerts, notifications, and analytics             |
-| 🌐 Render Deployment Ready      | Configured with `render.yaml`, `Procfile`, `.env` for secure deployment  |
->>>>>>> ad02ffca
+ 