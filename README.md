<<<<<<< HEAD
# NewsHub Real-Time News Aggregator Web App
 
=======
>>>>>>> f544ac1a
<|MERGE_RESOLUTION|>--- conflicted
+++ resolved
@@ -1,5 +1,22 @@
-<<<<<<< HEAD
 # NewsHub Real-Time News Aggregator Web App
  
-=======
->>>>>>> f544ac1a
+NewsHub is a fully featured Django web application that aggregates news from the web using NewsAPI, classifies it using NLP, and allows users to interact with content via semantic search, category filters, bookmarks, alerts, and real-time notifications.
+
+## Features
+
+| Feature                         | Description                                                              |
+| ------------------------------- | ------------------------------------------------------------------------ |
+| 📰 News Aggregation             | Pulls and stores 200+ daily articles via NewsAPI                         |
+| 🧠 NLP Summarization            | Generates summary snippets using HuggingFace Transformers                |
+| 📂 Category Classification      | Automatically assigns categories: Tech, Sports, Business, Politics, etc. |
+| 🔍 Semantic Search + Filter     | Allows users to search articles and filter by category                   |
+| 🧑‍💼 User Authentication          | Built-in sign up, login, logout via Django auth                          |
+| 🔖 Bookmarks                    | Users can save/remove articles                                           |
+| 🛎️ Keyword Alerts               | Users receive alerts for keywords (e.g. “AI”, “Bitcoin”)                 |
+| 🧭 Personalized Recommendations | Based on user bookmarks and behavior                                     |
+| ⚙️ Preferences                  | Users can choose email frequency (daily/weekly/none) and preferred hour  |
+| ✉️ Email Digests                | Sends smart, personalized digests with category and keyword matches      |
+| 🔔 Web Push Notifications       | Sends real-time push alerts for breaking news                            |
+| 📊 User Analytics Dashboard     | Users can view activity stats and keyword engagement                     |
+| 🛠️ Admin Panel                  | Manage users, articles, alerts, notifications, and analytics             |
+| 🌐 Render Deployment Ready      | Configured with `render.yaml`, `Procfile`, `.env` for secure deployment  |